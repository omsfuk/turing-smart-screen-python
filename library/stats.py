import datetime
import math

from psutil._common import bytes2human

import library.config as config
import library.sensors.sensors_python as sensors
from library.display import display
from library.log import logger

THEME_DATA = config.THEME_DATA
CONFIG_DATA = config.CONFIG_DATA
ETH_CARD = CONFIG_DATA["config"]["ETH"]
WLO_CARD = CONFIG_DATA["config"]["WLO"]


def get_full_path(path, name):
    if name:
        return path + name
    else:
        return None


class CPU:
    @staticmethod
    def percentage():
        cpu_percentage = sensors.CPU.percentage(interval=THEME_DATA['STATS']['CPU']['PERCENTAGE'].get("INTERVAL", None))
        # logger.debug(f"CPU Percentage: {cpu_percentage}")

        if THEME_DATA['STATS']['CPU']['PERCENTAGE']['TEXT'].get("SHOW", False):
            display.lcd.DisplayText(
                text=f"{int(cpu_percentage):>3}%",
                x=THEME_DATA['STATS']['CPU']['PERCENTAGE']['TEXT'].get("X", 0),
                y=THEME_DATA['STATS']['CPU']['PERCENTAGE']['TEXT'].get("Y", 0),
                font=THEME_DATA['STATS']['CPU']['PERCENTAGE']['TEXT'].get("FONT", "roboto-mono/RobotoMono-Regular.ttf"),
                font_size=THEME_DATA['STATS']['CPU']['PERCENTAGE']['TEXT'].get("FONT_SIZE", 10),
                font_color=THEME_DATA['STATS']['CPU']['PERCENTAGE']['TEXT'].get("FONT_COLOR", (0, 0, 0)),
                background_color=THEME_DATA['STATS']['CPU']['PERCENTAGE']['TEXT'].get("BACKGROUND_COLOR",
                                                                                      (255, 255, 255)),
                background_image=get_full_path(THEME_DATA['PATH'],
                                               THEME_DATA['STATS']['CPU']['PERCENTAGE']['TEXT'].get("BACKGROUND_IMAGE",
                                                                                                    None))
            )

        if THEME_DATA['STATS']['CPU']['PERCENTAGE']['GRAPH'].get("SHOW", False):
            display.lcd.DisplayProgressBar(
                x=THEME_DATA['STATS']['CPU']['PERCENTAGE']['GRAPH'].get("X", 0),
                y=THEME_DATA['STATS']['CPU']['PERCENTAGE']['GRAPH'].get("Y", 0),
                width=THEME_DATA['STATS']['CPU']['PERCENTAGE']['GRAPH'].get("WIDTH", 0),
                height=THEME_DATA['STATS']['CPU']['PERCENTAGE']['GRAPH'].get("HEIGHT", 0),
                value=int(cpu_percentage),
                min_value=THEME_DATA['STATS']['CPU']['PERCENTAGE']['GRAPH'].get("MIN_VALUE", 0),
                max_value=THEME_DATA['STATS']['CPU']['PERCENTAGE']['GRAPH'].get("MAX_VALUE", 100),
                bar_color=THEME_DATA['STATS']['CPU']['PERCENTAGE']['GRAPH'].get("BAR_COLOR", (0, 0, 0)),
                bar_outline=THEME_DATA['STATS']['CPU']['PERCENTAGE']['GRAPH'].get("BAR_OUTLINE", False),
                background_color=THEME_DATA['STATS']['CPU']['PERCENTAGE']['GRAPH'].get("BACKGROUND_COLOR",
                                                                                       (255, 255, 255)),
                background_image=get_full_path(THEME_DATA['PATH'],
                                               THEME_DATA['STATS']['CPU']['PERCENTAGE']['GRAPH'].get("BACKGROUND_IMAGE",
                                                                                                     None))
            )

    @staticmethod
    def frequency():
        cpu_freq = sensors.CPU.frequency()

        if THEME_DATA['STATS']['CPU']['FREQUENCY']['TEXT'].get("SHOW", False):
            display.lcd.DisplayText(
                text=str(f'{int(cpu_freq) / 1000:.2f}') + " GHz",
                x=THEME_DATA['STATS']['CPU']['FREQUENCY']['TEXT'].get("X", 0),
                y=THEME_DATA['STATS']['CPU']['FREQUENCY']['TEXT'].get("Y", 0),
                font=THEME_DATA['STATS']['CPU']['FREQUENCY']['TEXT'].get("FONT", "roboto-mono/RobotoMono-Regular.ttf"),
                font_size=THEME_DATA['STATS']['CPU']['FREQUENCY']['TEXT'].get("FONT_SIZE", 10),
                font_color=THEME_DATA['STATS']['CPU']['FREQUENCY']['TEXT'].get("FONT_COLOR", (0, 0, 0)),
                background_color=THEME_DATA['STATS']['CPU']['FREQUENCY']['TEXT'].get("BACKGROUND_COLOR",
                                                                                     (255, 255, 255)),
                background_image=get_full_path(THEME_DATA['PATH'],
                                               THEME_DATA['STATS']['CPU']['FREQUENCY']['TEXT'].get("BACKGROUND_IMAGE",
                                                                                                   None))
            )

    @staticmethod
    def load():
        cpu_load = sensors.CPU.load()
        # logger.debug(f"CPU Load: ({cpu_load[0]},{cpu_load[1]},{cpu_load[2]})")

        if THEME_DATA['STATS']['CPU']['LOAD']['ONE']['TEXT'].get("SHOW", False):
            display.lcd.DisplayText(
                text=f"{int(cpu_load[0]):>3}%",
                x=THEME_DATA['STATS']['CPU']['LOAD']['ONE']['TEXT'].get("X", 0),
                y=THEME_DATA['STATS']['CPU']['LOAD']['ONE']['TEXT'].get("Y", 0),
                font=THEME_DATA['STATS']['CPU']['LOAD']['ONE']['TEXT'].get("FONT",
                                                                           "roboto-mono/RobotoMono-Regular.ttf"),
                font_size=THEME_DATA['STATS']['CPU']['LOAD']['ONE']['TEXT'].get("FONT_SIZE", 10),
                font_color=THEME_DATA['STATS']['CPU']['LOAD']['ONE']['TEXT'].get("FONT_COLOR", (0, 0, 0)),
                background_color=THEME_DATA['STATS']['CPU']['LOAD']['ONE']['TEXT'].get("BACKGROUND_COLOR",
                                                                                       (255, 255, 255)),
                background_image=get_full_path(THEME_DATA['PATH'],
                                               THEME_DATA['STATS']['CPU']['LOAD']['ONE']['TEXT'].get("BACKGROUND_IMAGE",
                                                                                                     None))
            )

        if THEME_DATA['STATS']['CPU']['LOAD']['FIVE']['TEXT'].get("SHOW", False):
            display.lcd.DisplayText(
                text=f"{int(cpu_load[1]):>3}%",
                x=THEME_DATA['STATS']['CPU']['LOAD']['FIVE']['TEXT'].get("X", 0),
                y=THEME_DATA['STATS']['CPU']['LOAD']['FIVE']['TEXT'].get("Y", 0),
                font=THEME_DATA['STATS']['CPU']['LOAD']['FIVE']['TEXT'].get("FONT",
                                                                            "roboto-mono/RobotoMono-Regular.ttf"),
                font_size=THEME_DATA['STATS']['CPU']['LOAD']['FIVE']['TEXT'].get("FONT_SIZE", 10),
                font_color=THEME_DATA['STATS']['CPU']['LOAD']['FIVE']['TEXT'].get("FONT_COLOR", (0, 0, 0)),
                background_color=THEME_DATA['STATS']['CPU']['LOAD']['FIVE']['TEXT'].get("BACKGROUND_COLOR",
                                                                                        (255, 255, 255)),
                background_image=get_full_path(THEME_DATA['PATH'],
                                               THEME_DATA['STATS']['CPU']['LOAD']['FIVE']['TEXT'].get(
                                                   "BACKGROUND_IMAGE", None))
            )

        if THEME_DATA['STATS']['CPU']['LOAD']['FIFTEEN']['TEXT'].get("SHOW", False):
            display.lcd.DisplayText(
                text=f"{int(cpu_load[2]):>3}%",
                x=THEME_DATA['STATS']['CPU']['LOAD']['FIFTEEN']['TEXT'].get("X", 0),
                y=THEME_DATA['STATS']['CPU']['LOAD']['FIFTEEN']['TEXT'].get("Y", 0),
                font=THEME_DATA['STATS']['CPU']['LOAD']['FIFTEEN']['TEXT'].get("FONT",
                                                                               "roboto-mono/RobotoMono-Regular.ttf"),
                font_size=THEME_DATA['STATS']['CPU']['LOAD']['FIFTEEN']['TEXT'].get("FONT_SIZE", 10),
                font_color=THEME_DATA['STATS']['CPU']['LOAD']['FIFTEEN']['TEXT'].get("FONT_COLOR", (0, 0, 0)),
                background_color=THEME_DATA['STATS']['CPU']['LOAD']['FIFTEEN']['TEXT'].get("BACKGROUND_COLOR",
                                                                                           (255, 255, 255)),
                background_image=get_full_path(THEME_DATA['PATH'],
                                               THEME_DATA['STATS']['CPU']['LOAD']['FIFTEEN']['TEXT'].get(
                                                   "BACKGROUND_IMAGE", None))
            )

    @staticmethod
    def is_temperature_available():
<<<<<<< HEAD
        return sensors.CPU.is_temperature_available()

    @staticmethod
    def temperature():
        cpu_temp = sensors.CPU.temperature()
=======
        try:
            sensors_temps = psutil.sensors_temperatures()
            if 'coretemp' in sensors_temps or 'k10temp' in sensors_temps or 'cpu_thermal' in sensors_temps:
                return True
            else:
                return False
        except AttributeError:
            # sensors_temperatures may not be available at all
            return False

    @staticmethod
    def temperature():
        cpu_temp = 0
        sensors_temps = psutil.sensors_temperatures()
        if 'coretemp' in sensors_temps:
            # Intel CPU
            cpu_temp = sensors_temps['coretemp'][0].current
        elif 'k10temp' in sensors_temps:
            # AMD CPU
            cpu_temp = sensors_temps['k10temp'][0].current
        elif 'cpu_thermal' in sensors_temps:
            # ARM CPU
            cpu_temp = sensors_temps['cpu_thermal'][0].current
>>>>>>> ab5d8e01

        if THEME_DATA['STATS']['CPU']['TEMPERATURE']['TEXT'].get("SHOW", False):
            display.lcd.DisplayText(
                text=f"{int(cpu_temp):>3}°C",
                x=THEME_DATA['STATS']['CPU']['TEMPERATURE']['TEXT'].get("X", 0),
                y=THEME_DATA['STATS']['CPU']['TEMPERATURE']['TEXT'].get("Y", 0),
                font=THEME_DATA['STATS']['CPU']['TEMPERATURE']['TEXT'].get("FONT",
                                                                           "roboto-mono/RobotoMono-Regular.ttf"),
                font_size=THEME_DATA['STATS']['CPU']['TEMPERATURE']['TEXT'].get("FONT_SIZE", 10),
                font_color=THEME_DATA['STATS']['CPU']['TEMPERATURE']['TEXT'].get("FONT_COLOR", (0, 0, 0)),
                background_color=THEME_DATA['STATS']['CPU']['TEMPERATURE']['TEXT'].get("BACKGROUND_COLOR",
                                                                                       (255, 255, 255)),
                background_image=get_full_path(THEME_DATA['PATH'],
                                               THEME_DATA['STATS']['CPU']['TEMPERATURE']['TEXT'].get("BACKGROUND_IMAGE",
                                                                                                     None))
            )
        # TODO: Built in function for *nix in psutil, for Windows can use WMI or a third party library


def display_gpu_stats(load, memory_percentage, memory_used_mb, temperature):
    if THEME_DATA['STATS']['GPU']['PERCENTAGE']['GRAPH'].get("SHOW", False):
        if math.isnan(load):
            logger.warning("Your GPU load is not supported yet")
            THEME_DATA['STATS']['GPU']['PERCENTAGE']['GRAPH']['SHOW'] = False
            THEME_DATA['STATS']['GPU']['PERCENTAGE']['TEXT']['SHOW'] = False
        else:
            # logger.debug(f"GPU Load: {load}")
            display.lcd.DisplayProgressBar(
                x=THEME_DATA['STATS']['GPU']['PERCENTAGE']['GRAPH'].get("X", 0),
                y=THEME_DATA['STATS']['GPU']['PERCENTAGE']['GRAPH'].get("Y", 0),
                width=THEME_DATA['STATS']['GPU']['PERCENTAGE']['GRAPH'].get("WIDTH", 0),
                height=THEME_DATA['STATS']['GPU']['PERCENTAGE']['GRAPH'].get("HEIGHT", 0),
                value=int(load),
                min_value=THEME_DATA['STATS']['GPU']['PERCENTAGE']['GRAPH'].get("MIN_VALUE", 0),
                max_value=THEME_DATA['STATS']['GPU']['PERCENTAGE']['GRAPH'].get("MAX_VALUE", 100),
                bar_color=THEME_DATA['STATS']['GPU']['PERCENTAGE']['GRAPH'].get("BAR_COLOR", (0, 0, 0)),
                bar_outline=THEME_DATA['STATS']['GPU']['PERCENTAGE']['GRAPH'].get("BAR_OUTLINE", False),
                background_color=THEME_DATA['STATS']['GPU']['PERCENTAGE']['GRAPH'].get("BACKGROUND_COLOR",
                                                                                       (255, 255, 255)),
                background_image=get_full_path(THEME_DATA['PATH'],
                                               THEME_DATA['STATS']['GPU']['PERCENTAGE']['GRAPH'].get("BACKGROUND_IMAGE",
                                                                                                     None))
            )

    if THEME_DATA['STATS']['GPU']['PERCENTAGE']['TEXT'].get("SHOW", False):
        if math.isnan(load):
            logger.warning("Your GPU load is not supported yet")
            THEME_DATA['STATS']['GPU']['PERCENTAGE']['GRAPH']['SHOW'] = False
            THEME_DATA['STATS']['GPU']['PERCENTAGE']['TEXT']['SHOW'] = False
        else:
            display.lcd.DisplayText(
                text=f"{int(load):>3}%",
                x=THEME_DATA['STATS']['GPU']['PERCENTAGE']['TEXT'].get("X", 0),
                y=THEME_DATA['STATS']['GPU']['PERCENTAGE']['TEXT'].get("Y", 0),
                font=THEME_DATA['STATS']['GPU']['PERCENTAGE']['TEXT'].get("FONT", "roboto-mono/RobotoMono-Regular.ttf"),
                font_size=THEME_DATA['STATS']['GPU']['PERCENTAGE']['TEXT'].get("FONT_SIZE", 10),
                font_color=THEME_DATA['STATS']['GPU']['PERCENTAGE']['TEXT'].get("FONT_COLOR", (0, 0, 0)),
                background_color=THEME_DATA['STATS']['GPU']['PERCENTAGE']['TEXT'].get("BACKGROUND_COLOR",
                                                                                      (255, 255, 255)),
                background_image=get_full_path(THEME_DATA['PATH'],
                                               THEME_DATA['STATS']['GPU']['PERCENTAGE']['TEXT'].get("BACKGROUND_IMAGE",
                                                                                                    None))
            )

    if THEME_DATA['STATS']['GPU']['MEMORY']['GRAPH'].get("SHOW", False):
        if math.isnan(memory_percentage):
            logger.warning("Your GPU memory relative usage (%) is not supported yet")
            THEME_DATA['STATS']['GPU']['MEMORY']['GRAPH']['SHOW'] = False
        else:
            display.lcd.DisplayProgressBar(
                x=THEME_DATA['STATS']['GPU']['MEMORY']['GRAPH'].get("X", 0),
                y=THEME_DATA['STATS']['GPU']['MEMORY']['GRAPH'].get("Y", 0),
                width=THEME_DATA['STATS']['GPU']['MEMORY']['GRAPH'].get("WIDTH", 0),
                height=THEME_DATA['STATS']['GPU']['MEMORY']['GRAPH'].get("HEIGHT", 0),
                value=int(memory_percentage),
                min_value=THEME_DATA['STATS']['GPU']['MEMORY']['GRAPH'].get("MIN_VALUE", 0),
                max_value=THEME_DATA['STATS']['GPU']['MEMORY']['GRAPH'].get("MAX_VALUE", 100),
                bar_color=THEME_DATA['STATS']['GPU']['MEMORY']['GRAPH'].get("BAR_COLOR", (0, 0, 0)),
                bar_outline=THEME_DATA['STATS']['GPU']['MEMORY']['GRAPH'].get("BAR_OUTLINE", False),
                background_color=THEME_DATA['STATS']['GPU']['PERCENTAGE']['GRAPH'].get("BACKGROUND_COLOR",
                                                                                       (255, 255, 255)),
                background_image=get_full_path(THEME_DATA['PATH'],
                                               THEME_DATA['STATS']['GPU']['MEMORY']['GRAPH'].get("BACKGROUND_IMAGE",
                                                                                                 None))
            )

    if THEME_DATA['STATS']['GPU']['MEMORY']['TEXT'].get("SHOW", False):
        if math.isnan(memory_used_mb):
            logger.warning("Your GPU memory absolute usage (M) is not supported yet")
            THEME_DATA['STATS']['GPU']['MEMORY']['TEXT']['SHOW'] = False
        else:
            display.lcd.DisplayText(
                text=f"{int(memory_used_mb):>5} M",
                x=THEME_DATA['STATS']['GPU']['MEMORY']['TEXT'].get("X", 0),
                y=THEME_DATA['STATS']['GPU']['MEMORY']['TEXT'].get("Y", 0),
                font=THEME_DATA['STATS']['GPU']['MEMORY']['TEXT'].get("FONT", "roboto-mono/RobotoMono-Regular.ttf"),
                font_size=THEME_DATA['STATS']['GPU']['MEMORY']['TEXT'].get("FONT_SIZE", 10),
                font_color=THEME_DATA['STATS']['GPU']['MEMORY']['TEXT'].get("FONT_COLOR", (0, 0, 0)),
                background_color=THEME_DATA['STATS']['GPU']['MEMORY']['TEXT'].get("BACKGROUND_COLOR", (255, 255, 255)),
                background_image=get_full_path(THEME_DATA['PATH'],
                                               THEME_DATA['STATS']['GPU']['MEMORY']['TEXT'].get("BACKGROUND_IMAGE",
                                                                                                None))
            )

    if THEME_DATA['STATS']['GPU']['TEMPERATURE']['TEXT'].get("SHOW", False):
        if math.isnan(temperature):
            logger.warning("Your GPU temperature is not supported yet")
            THEME_DATA['STATS']['GPU']['TEMPERATURE']['TEXT']['SHOW'] = False
        else:
            display.lcd.DisplayText(
                text=f"{int(temperature):>3}°C",
                x=THEME_DATA['STATS']['GPU']['TEMPERATURE']['TEXT'].get("X", 0),
                y=THEME_DATA['STATS']['GPU']['TEMPERATURE']['TEXT'].get("Y", 0),
                font=THEME_DATA['STATS']['GPU']['TEMPERATURE']['TEXT'].get("FONT",
                                                                           "roboto-mono/RobotoMono-Regular.ttf"),
                font_size=THEME_DATA['STATS']['GPU']['TEMPERATURE']['TEXT'].get("FONT_SIZE", 10),
                font_color=THEME_DATA['STATS']['GPU']['TEMPERATURE']['TEXT'].get("FONT_COLOR", (0, 0, 0)),
                background_color=THEME_DATA['STATS']['GPU']['TEMPERATURE']['TEXT'].get("BACKGROUND_COLOR",
                                                                                       (255, 255, 255)),
                background_image=get_full_path(THEME_DATA['PATH'],
                                               THEME_DATA['STATS']['GPU']['TEMPERATURE']['TEXT'].get("BACKGROUND_IMAGE",
                                                                                                     None))
            )
    pass


class GpuNvidia:
    @staticmethod
    def stats():
        load, memory_percentage, memory_used_mb, temperature = sensors.GpuNvidia.stats()
        display_gpu_stats(load, memory_percentage, memory_used_mb, temperature)

    @staticmethod
    def is_available():
        return sensors.GpuNvidia.is_available()


class GpuAmd:
    @staticmethod
    def stats():
        load, memory_percentage, memory_used_mb, temperature = sensors.GpuAmd.stats()
        display_gpu_stats(load, memory_percentage, memory_used_mb, temperature)

    @staticmethod
    def is_available():
        return sensors.GpuAmd.is_available()


class Memory:
    @staticmethod
    def stats():
        swap_percent = sensors.Memory.swap_percent()

        if THEME_DATA['STATS']['MEMORY']['SWAP']['GRAPH'].get("SHOW", False):
            display.lcd.DisplayProgressBar(
                x=THEME_DATA['STATS']['MEMORY']['SWAP']['GRAPH'].get("X", 0),
                y=THEME_DATA['STATS']['MEMORY']['SWAP']['GRAPH'].get("Y", 0),
                width=THEME_DATA['STATS']['MEMORY']['SWAP']['GRAPH'].get("WIDTH", 0),
                height=THEME_DATA['STATS']['MEMORY']['SWAP']['GRAPH'].get("HEIGHT", 0),
                value=int(swap_percent),
                min_value=THEME_DATA['STATS']['MEMORY']['SWAP']['GRAPH'].get("MIN_VALUE", 0),
                max_value=THEME_DATA['STATS']['MEMORY']['SWAP']['GRAPH'].get("MAX_VALUE", 100),
                bar_color=THEME_DATA['STATS']['MEMORY']['SWAP']['GRAPH'].get("BAR_COLOR", (0, 0, 0)),
                bar_outline=THEME_DATA['STATS']['MEMORY']['SWAP']['GRAPH'].get("BAR_OUTLINE", False),
                background_color=THEME_DATA['STATS']['MEMORY']['SWAP']['GRAPH'].get("BACKGROUND_COLOR",
                                                                                    (255, 255, 255)),
                background_image=get_full_path(THEME_DATA['PATH'],
                                               THEME_DATA['STATS']['MEMORY']['SWAP']['GRAPH'].get("BACKGROUND_IMAGE",
                                                                                                  None))
            )

        virtual_percent = sensors.Memory.virtual_percent()

        if THEME_DATA['STATS']['MEMORY']['VIRTUAL']['GRAPH'].get("SHOW", False):
            display.lcd.DisplayProgressBar(
                x=THEME_DATA['STATS']['MEMORY']['VIRTUAL']['GRAPH'].get("X", 0),
                y=THEME_DATA['STATS']['MEMORY']['VIRTUAL']['GRAPH'].get("Y", 0),
                width=THEME_DATA['STATS']['MEMORY']['VIRTUAL']['GRAPH'].get("WIDTH", 0),
                height=THEME_DATA['STATS']['MEMORY']['VIRTUAL']['GRAPH'].get("HEIGHT", 0),
                value=int(virtual_percent),
                min_value=THEME_DATA['STATS']['MEMORY']['VIRTUAL']['GRAPH'].get("MIN_VALUE", 0),
                max_value=THEME_DATA['STATS']['MEMORY']['VIRTUAL']['GRAPH'].get("MAX_VALUE", 100),
                bar_color=THEME_DATA['STATS']['MEMORY']['VIRTUAL']['GRAPH'].get("BAR_COLOR", (0, 0, 0)),
                bar_outline=THEME_DATA['STATS']['MEMORY']['VIRTUAL']['GRAPH'].get("BAR_OUTLINE", False),
                background_color=THEME_DATA['STATS']['MEMORY']['VIRTUAL']['GRAPH'].get("BACKGROUND_COLOR",
                                                                                       (255, 255, 255)),
                background_image=get_full_path(THEME_DATA['PATH'],
                                               THEME_DATA['STATS']['MEMORY']['VIRTUAL']['GRAPH'].get("BACKGROUND_IMAGE",
                                                                                                     None))
            )

        if THEME_DATA['STATS']['MEMORY']['VIRTUAL']['PERCENT_TEXT'].get("SHOW", False):
            display.lcd.DisplayText(
                text=f"{int(virtual_percent):>3}%",
                x=THEME_DATA['STATS']['MEMORY']['VIRTUAL']['PERCENT_TEXT'].get("X", 0),
                y=THEME_DATA['STATS']['MEMORY']['VIRTUAL']['PERCENT_TEXT'].get("Y", 0),
                font=THEME_DATA['STATS']['MEMORY']['VIRTUAL']['PERCENT_TEXT'].get("FONT",
                                                                                  "roboto-mono/RobotoMono-Regular.ttf"),
                font_size=THEME_DATA['STATS']['MEMORY']['VIRTUAL']['PERCENT_TEXT'].get("FONT_SIZE", 10),
                font_color=THEME_DATA['STATS']['MEMORY']['VIRTUAL']['PERCENT_TEXT'].get("FONT_COLOR", (0, 0, 0)),
                background_color=THEME_DATA['STATS']['MEMORY']['VIRTUAL']['PERCENT_TEXT'].get("BACKGROUND_COLOR",
                                                                                              (255, 255, 255)),
                background_image=get_full_path(THEME_DATA['PATH'],
                                               THEME_DATA['STATS']['MEMORY']['VIRTUAL']['PERCENT_TEXT'].get(
                                                   "BACKGROUND_IMAGE", None))
            )

        virtual_used = sensors.Memory.virtual_used()

        if THEME_DATA['STATS']['MEMORY']['VIRTUAL']['USED'].get("SHOW", False):
            display.lcd.DisplayText(
                text=f"{int(virtual_used / 1000000):>5} M",
                x=THEME_DATA['STATS']['MEMORY']['VIRTUAL']['USED'].get("X", 0),
                y=THEME_DATA['STATS']['MEMORY']['VIRTUAL']['USED'].get("Y", 0),
                font=THEME_DATA['STATS']['MEMORY']['VIRTUAL']['USED'].get("FONT",
                                                                          "roboto-mono/RobotoMono-Regular.ttf"),
                font_size=THEME_DATA['STATS']['MEMORY']['VIRTUAL']['USED'].get("FONT_SIZE", 10),
                font_color=THEME_DATA['STATS']['MEMORY']['VIRTUAL']['USED'].get("FONT_COLOR", (0, 0, 0)),
                background_color=THEME_DATA['STATS']['MEMORY']['VIRTUAL']['USED'].get("BACKGROUND_COLOR",
                                                                                      (255, 255, 255)),
                background_image=get_full_path(THEME_DATA['PATH'],
                                               THEME_DATA['STATS']['MEMORY']['VIRTUAL']['USED'].get(
                                                   "BACKGROUND_IMAGE", None))
            )

        virtual_free = sensors.Memory.virtual_free()

        if THEME_DATA['STATS']['MEMORY']['VIRTUAL']['FREE'].get("SHOW", False):
            display.lcd.DisplayText(
                text=f"{int(virtual_free / 1000000):>5} M",
                x=THEME_DATA['STATS']['MEMORY']['VIRTUAL']['FREE'].get("X", 0),
                y=THEME_DATA['STATS']['MEMORY']['VIRTUAL']['FREE'].get("Y", 0),
                font=THEME_DATA['STATS']['MEMORY']['VIRTUAL']['FREE'].get("FONT",
                                                                          "roboto-mono/RobotoMono-Regular.ttf"),
                font_size=THEME_DATA['STATS']['MEMORY']['VIRTUAL']['FREE'].get("FONT_SIZE", 10),
                font_color=THEME_DATA['STATS']['MEMORY']['VIRTUAL']['FREE'].get("FONT_COLOR", (0, 0, 0)),
                background_color=THEME_DATA['STATS']['MEMORY']['VIRTUAL']['FREE'].get("BACKGROUND_COLOR",
                                                                                      (255, 255, 255)),
                background_image=get_full_path(THEME_DATA['PATH'],
                                               THEME_DATA['STATS']['MEMORY']['VIRTUAL']['FREE'].get(
                                                   "BACKGROUND_IMAGE", None))
            )


class Disk:
    @staticmethod
    def stats():
        if THEME_DATA['STATS']['DISK']['USED']['GRAPH'].get("SHOW", False):
            display.lcd.DisplayProgressBar(
                x=THEME_DATA['STATS']['DISK']['USED']['GRAPH'].get("X", 0),
                y=THEME_DATA['STATS']['DISK']['USED']['GRAPH'].get("Y", 0),
                width=THEME_DATA['STATS']['DISK']['USED']['GRAPH'].get("WIDTH", 0),
                height=THEME_DATA['STATS']['DISK']['USED']['GRAPH'].get("HEIGHT", 0),
                value=int(sensors.Disk.disk_usage_percent()),
                min_value=THEME_DATA['STATS']['DISK']['USED']['GRAPH'].get("MIN_VALUE", 0),
                max_value=THEME_DATA['STATS']['DISK']['USED']['GRAPH'].get("MAX_VALUE", 100),
                bar_color=THEME_DATA['STATS']['DISK']['USED']['GRAPH'].get("BAR_COLOR", (0, 0, 0)),
                bar_outline=THEME_DATA['STATS']['DISK']['USED']['GRAPH'].get("BAR_OUTLINE", False),
                background_color=THEME_DATA['STATS']['DISK']['USED']['GRAPH'].get("BACKGROUND_COLOR", (255, 255, 255)),
                background_image=get_full_path(THEME_DATA['PATH'],
                                               THEME_DATA['STATS']['DISK']['USED']['GRAPH'].get("BACKGROUND_IMAGE",
                                                                                                None))
            )

        if THEME_DATA['STATS']['DISK']['USED']['TEXT'].get("SHOW", False):
            display.lcd.DisplayText(
                text=f"{int(sensors.Disk.disk_used() / 1000000000):>5} G",
                x=THEME_DATA['STATS']['DISK']['USED']['TEXT'].get("X", 0),
                y=THEME_DATA['STATS']['DISK']['USED']['TEXT'].get("Y", 0),
                font=THEME_DATA['STATS']['DISK']['USED']['TEXT'].get("FONT", "roboto-mono/RobotoMono-Regular.ttf"),
                font_size=THEME_DATA['STATS']['DISK']['USED']['TEXT'].get("FONT_SIZE", 10),
                font_color=THEME_DATA['STATS']['DISK']['USED']['TEXT'].get("FONT_COLOR", (0, 0, 0)),
                background_color=THEME_DATA['STATS']['DISK']['USED']['TEXT'].get("BACKGROUND_COLOR", (255, 255, 255)),
                background_image=get_full_path(THEME_DATA['PATH'],
                                               THEME_DATA['STATS']['DISK']['USED']['TEXT'].get("BACKGROUND_IMAGE",
                                                                                               None))
            )

        if THEME_DATA['STATS']['DISK']['USED']['PERCENT_TEXT'].get("SHOW", False):
            display.lcd.DisplayText(
                text=f"{int(sensors.Disk.disk_usage_percent()):>3}%",
                x=THEME_DATA['STATS']['DISK']['USED']['PERCENT_TEXT'].get("X", 0),
                y=THEME_DATA['STATS']['DISK']['USED']['PERCENT_TEXT'].get("Y", 0),
                font=THEME_DATA['STATS']['DISK']['USED']['PERCENT_TEXT'].get("FONT",
                                                                             "roboto-mono/RobotoMono-Regular.ttf"),
                font_size=THEME_DATA['STATS']['DISK']['USED']['PERCENT_TEXT'].get("FONT_SIZE", 10),
                font_color=THEME_DATA['STATS']['DISK']['USED']['PERCENT_TEXT'].get("FONT_COLOR", (0, 0, 0)),
                background_color=THEME_DATA['STATS']['DISK']['USED']['PERCENT_TEXT'].get("BACKGROUND_COLOR",
                                                                                         (255, 255, 255)),
                background_image=get_full_path(THEME_DATA['PATH'],
                                               THEME_DATA['STATS']['DISK']['USED']['PERCENT_TEXT'].get(
                                                   "BACKGROUND_IMAGE",
                                                   None))
            )

        if THEME_DATA['STATS']['DISK']['TOTAL']['TEXT'].get("SHOW", False):
            display.lcd.DisplayText(
                text=f"{int(sensors.Disk.disk_total() / 1000000000):>5} G",
                x=THEME_DATA['STATS']['DISK']['TOTAL']['TEXT'].get("X", 0),
                y=THEME_DATA['STATS']['DISK']['TOTAL']['TEXT'].get("Y", 0),
                font=THEME_DATA['STATS']['DISK']['TOTAL']['TEXT'].get("FONT", "roboto-mono/RobotoMono-Regular.ttf"),
                font_size=THEME_DATA['STATS']['DISK']['TOTAL']['TEXT'].get("FONT_SIZE", 10),
                font_color=THEME_DATA['STATS']['DISK']['TOTAL']['TEXT'].get("FONT_COLOR", (0, 0, 0)),
                background_color=THEME_DATA['STATS']['DISK']['TOTAL']['TEXT'].get("BACKGROUND_COLOR", (255, 255, 255)),
                background_image=get_full_path(THEME_DATA['PATH'],
                                               THEME_DATA['STATS']['DISK']['TOTAL']['TEXT'].get("BACKGROUND_IMAGE",
                                                                                                None))
            )

        if THEME_DATA['STATS']['DISK']['FREE']['TEXT'].get("SHOW", False):
            display.lcd.DisplayText(
                text=f"{int(sensors.Disk.disk_free() / 1000000000):>5} G",
                x=THEME_DATA['STATS']['DISK']['FREE']['TEXT'].get("X", 0),
                y=THEME_DATA['STATS']['DISK']['FREE']['TEXT'].get("Y", 0),
                font=THEME_DATA['STATS']['DISK']['FREE']['TEXT'].get("FONT", "roboto-mono/RobotoMono-Regular.ttf"),
                font_size=THEME_DATA['STATS']['DISK']['FREE']['TEXT'].get("FONT_SIZE", 10),
                font_color=THEME_DATA['STATS']['DISK']['FREE']['TEXT'].get("FONT_COLOR", (0, 0, 0)),
                background_color=THEME_DATA['STATS']['DISK']['FREE']['TEXT'].get("BACKGROUND_COLOR", (255, 255, 255)),
                background_image=get_full_path(THEME_DATA['PATH'],
                                               THEME_DATA['STATS']['DISK']['FREE']['TEXT'].get("BACKGROUND_IMAGE",
                                                                                               None))
            )


class Net:
    @staticmethod
    def stats():
        interval = THEME_DATA['STATS']['CPU']['PERCENTAGE'].get("INTERVAL", None)
        upload_wlo, uploaded_wlo, download_wlo, downloaded_wlo = sensors.Net.stats(WLO_CARD, interval)

        upload_wlo_text = f"{bytes2human(upload_wlo)}/s"
        uploaded_wlo_text = f"{bytes2human(uploaded_wlo)}"
        download_wlo_text = f"{bytes2human(download_wlo)}/s"
        downloaded_wlo_text = f"{bytes2human(downloaded_wlo)}"

        if THEME_DATA['STATS']['NET']['WLO']['UPLOAD']['TEXT'].get("SHOW", False):
            display.lcd.DisplayText(
                text=f"{upload_wlo_text:<8}",
                x=THEME_DATA['STATS']['NET']['WLO']['UPLOAD']['TEXT'].get("X", 0),
                y=THEME_DATA['STATS']['NET']['WLO']['UPLOAD']['TEXT'].get("Y", 0),
                font=THEME_DATA['STATS']['NET']['WLO']['UPLOAD']['TEXT'].get("FONT",
                                                                             "roboto-mono/RobotoMono-Regular.ttf"),
                font_size=THEME_DATA['STATS']['NET']['WLO']['UPLOAD']['TEXT'].get("FONT_SIZE", 10),
                font_color=THEME_DATA['STATS']['NET']['WLO']['UPLOAD']['TEXT'].get("FONT_COLOR", (0, 0, 0)),
                background_color=THEME_DATA['STATS']['NET']['WLO']['UPLOAD']['TEXT'].get("BACKGROUND_COLOR",
                                                                                         (255, 255, 255)),
                background_image=get_full_path(THEME_DATA['PATH'],
                                               THEME_DATA['STATS']['NET']['WLO']['UPLOAD']['TEXT'].get(
                                                   "BACKGROUND_IMAGE",
                                                   None))
            )

        if THEME_DATA['STATS']['NET']['WLO']['UPLOADED']['TEXT'].get("SHOW", False):
            display.lcd.DisplayText(
                text=f"{uploaded_wlo_text:<6}",
                x=THEME_DATA['STATS']['NET']['WLO']['UPLOADED']['TEXT'].get("X", 0),
                y=THEME_DATA['STATS']['NET']['WLO']['UPLOADED']['TEXT'].get("Y", 0),
                font=THEME_DATA['STATS']['NET']['WLO']['UPLOADED']['TEXT'].get("FONT",
                                                                               "roboto-mono/RobotoMono-Regular.ttf"),
                font_size=THEME_DATA['STATS']['NET']['WLO']['UPLOADED']['TEXT'].get("FONT_SIZE", 10),
                font_color=THEME_DATA['STATS']['NET']['WLO']['UPLOADED']['TEXT'].get("FONT_COLOR", (0, 0, 0)),
                background_color=THEME_DATA['STATS']['NET']['WLO']['UPLOADED']['TEXT'].get("BACKGROUND_COLOR",
                                                                                           (255, 255, 255)),
                background_image=get_full_path(THEME_DATA['PATH'],
                                               THEME_DATA['STATS']['NET']['WLO']['UPLOADED']['TEXT'].get(
                                                   "BACKGROUND_IMAGE",
                                                   None))
            )

        if THEME_DATA['STATS']['NET']['WLO']['DOWNLOAD']['TEXT'].get("SHOW", False):
            display.lcd.DisplayText(
                text=f"{download_wlo_text:<8}",
                x=THEME_DATA['STATS']['NET']['WLO']['DOWNLOAD']['TEXT'].get("X", 0),
                y=THEME_DATA['STATS']['NET']['WLO']['DOWNLOAD']['TEXT'].get("Y", 0),
                font=THEME_DATA['STATS']['NET']['WLO']['DOWNLOAD']['TEXT'].get("FONT",
                                                                               "roboto-mono/RobotoMono-Regular.ttf"),
                font_size=THEME_DATA['STATS']['NET']['WLO']['DOWNLOAD']['TEXT'].get("FONT_SIZE", 10),
                font_color=THEME_DATA['STATS']['NET']['WLO']['DOWNLOAD']['TEXT'].get("FONT_COLOR", (0, 0, 0)),
                background_color=THEME_DATA['STATS']['NET']['WLO']['DOWNLOAD']['TEXT'].get("BACKGROUND_COLOR",
                                                                                           (255, 255, 255)),
                background_image=get_full_path(THEME_DATA['PATH'],
                                               THEME_DATA['STATS']['NET']['WLO']['DOWNLOAD']['TEXT'].get(
                                                   "BACKGROUND_IMAGE",
                                                   None))
            )

        if THEME_DATA['STATS']['NET']['WLO']['DOWNLOADED']['TEXT'].get("SHOW", False):
            display.lcd.DisplayText(
                text=f"{downloaded_wlo_text:<6}",
                x=THEME_DATA['STATS']['NET']['WLO']['DOWNLOADED']['TEXT'].get("X", 0),
                y=THEME_DATA['STATS']['NET']['WLO']['DOWNLOADED']['TEXT'].get("Y", 0),
                font=THEME_DATA['STATS']['NET']['WLO']['DOWNLOADED']['TEXT'].get("FONT",
                                                                                 "roboto-mono/RobotoMono-Regular.ttf"),
                font_size=THEME_DATA['STATS']['NET']['WLO']['DOWNLOADED']['TEXT'].get("FONT_SIZE", 10),
                font_color=THEME_DATA['STATS']['NET']['WLO']['DOWNLOADED']['TEXT'].get("FONT_COLOR", (0, 0, 0)),
                background_color=THEME_DATA['STATS']['NET']['WLO']['DOWNLOADED']['TEXT'].get("BACKGROUND_COLOR",
                                                                                             (255, 255, 255)),
                background_image=get_full_path(THEME_DATA['PATH'],
                                               THEME_DATA['STATS']['NET']['WLO']['DOWNLOADED']['TEXT'].get(
                                                   "BACKGROUND_IMAGE",
                                                   None))
            )

        upload_eth, uploaded_eth, download_eth, downloaded_eth = sensors.Net.stats(ETH_CARD, interval)

        upload_eth_text = f"{bytes2human(upload_eth)}/s"
        uploaded_eth_text = f"{bytes2human(uploaded_eth)}"
        download_eth_text = f"{bytes2human(download_eth)}/s"
        downloaded_eth_text = f"{bytes2human(downloaded_eth)}"

        if THEME_DATA['STATS']['NET']['ETH']['UPLOAD']['TEXT'].get("SHOW", False):
            display.lcd.DisplayText(
                text=f"{upload_eth_text:<8}",
                x=THEME_DATA['STATS']['NET']['ETH']['UPLOAD']['TEXT'].get("X", 0),
                y=THEME_DATA['STATS']['NET']['ETH']['UPLOAD']['TEXT'].get("Y", 0),
                font=THEME_DATA['STATS']['NET']['ETH']['UPLOAD']['TEXT'].get("FONT",
                                                                             "roboto-mono/RobotoMono-Regular.ttf"),
                font_size=THEME_DATA['STATS']['NET']['ETH']['UPLOAD']['TEXT'].get("FONT_SIZE", 10),
                font_color=THEME_DATA['STATS']['NET']['ETH']['UPLOAD']['TEXT'].get("FONT_COLOR", (0, 0, 0)),
                background_color=THEME_DATA['STATS']['NET']['ETH']['UPLOAD']['TEXT'].get("BACKGROUND_COLOR",
                                                                                         (255, 255, 255)),
                background_image=get_full_path(THEME_DATA['PATH'],
                                               THEME_DATA['STATS']['NET']['ETH']['UPLOAD']['TEXT'].get(
                                                   "BACKGROUND_IMAGE",
                                                   None))
            )

        if THEME_DATA['STATS']['NET']['ETH']['UPLOADED']['TEXT'].get("SHOW", False):
            display.lcd.DisplayText(
                text=f"{uploaded_eth_text:<6}",
                x=THEME_DATA['STATS']['NET']['ETH']['UPLOADED']['TEXT'].get("X", 0),
                y=THEME_DATA['STATS']['NET']['ETH']['UPLOADED']['TEXT'].get("Y", 0),
                font=THEME_DATA['STATS']['NET']['ETH']['UPLOADED']['TEXT'].get("FONT",
                                                                               "roboto-mono/RobotoMono-Regular.ttf"),
                font_size=THEME_DATA['STATS']['NET']['ETH']['UPLOADED']['TEXT'].get("FONT_SIZE", 10),
                font_color=THEME_DATA['STATS']['NET']['ETH']['UPLOADED']['TEXT'].get("FONT_COLOR", (0, 0, 0)),
                background_color=THEME_DATA['STATS']['NET']['ETH']['UPLOADED']['TEXT'].get("BACKGROUND_COLOR",
                                                                                           (255, 255, 255)),
                background_image=get_full_path(THEME_DATA['PATH'],
                                               THEME_DATA['STATS']['NET']['ETH']['UPLOADED']['TEXT'].get(
                                                   "BACKGROUND_IMAGE",
                                                   None))
            )

        if THEME_DATA['STATS']['NET']['ETH']['DOWNLOAD']['TEXT'].get("SHOW", False):
            display.lcd.DisplayText(
                text=f"{download_eth_text:<8}",
                x=THEME_DATA['STATS']['NET']['ETH']['DOWNLOAD']['TEXT'].get("X", 0),
                y=THEME_DATA['STATS']['NET']['ETH']['DOWNLOAD']['TEXT'].get("Y", 0),
                font=THEME_DATA['STATS']['NET']['ETH']['DOWNLOAD']['TEXT'].get("FONT",
                                                                               "roboto-mono/RobotoMono-Regular.ttf"),
                font_size=THEME_DATA['STATS']['NET']['ETH']['DOWNLOAD']['TEXT'].get("FONT_SIZE", 10),
                font_color=THEME_DATA['STATS']['NET']['ETH']['DOWNLOAD']['TEXT'].get("FONT_COLOR", (0, 0, 0)),
                background_color=THEME_DATA['STATS']['NET']['ETH']['DOWNLOAD']['TEXT'].get("BACKGROUND_COLOR",
                                                                                           (255, 255, 255)),
                background_image=get_full_path(THEME_DATA['PATH'],
                                               THEME_DATA['STATS']['NET']['ETH']['DOWNLOAD']['TEXT'].get(
                                                   "BACKGROUND_IMAGE",
                                                   None))
            )

        if THEME_DATA['STATS']['NET']['ETH']['DOWNLOADED']['TEXT'].get("SHOW", False):
            display.lcd.DisplayText(
                text=f"{downloaded_eth_text:<6}",
                x=THEME_DATA['STATS']['NET']['ETH']['DOWNLOADED']['TEXT'].get("X", 0),
                y=THEME_DATA['STATS']['NET']['ETH']['DOWNLOADED']['TEXT'].get("Y", 0),
                font=THEME_DATA['STATS']['NET']['ETH']['DOWNLOADED']['TEXT'].get("FONT",
                                                                                 "roboto-mono/RobotoMono-Regular.ttf"),
                font_size=THEME_DATA['STATS']['NET']['ETH']['DOWNLOADED']['TEXT'].get("FONT_SIZE", 10),
                font_color=THEME_DATA['STATS']['NET']['ETH']['DOWNLOADED']['TEXT'].get("FONT_COLOR", (0, 0, 0)),
                background_color=THEME_DATA['STATS']['NET']['ETH']['DOWNLOADED']['TEXT'].get("BACKGROUND_COLOR",
                                                                                             (255, 255, 255)),
                background_image=get_full_path(THEME_DATA['PATH'],
                                               THEME_DATA['STATS']['NET']['ETH']['DOWNLOADED']['TEXT'].get(
                                                   "BACKGROUND_IMAGE",
                                                   None))
            )


class Date:
    @staticmethod
    def stats():
        date_now = datetime.datetime.now()

        if THEME_DATA['STATS']['DATE']['DAY']['TEXT'].get("SHOW", False):
            display.lcd.DisplayText(
                text=f"{date_now.strftime('%d-%m-%Y')}",
                x=THEME_DATA['STATS']['DATE']['DAY']['TEXT'].get("X", 0),
                y=THEME_DATA['STATS']['DATE']['DAY']['TEXT'].get("Y", 0),
                font=THEME_DATA['STATS']['DATE']['DAY']['TEXT'].get("FONT", "roboto-mono/RobotoMono-Regular.ttf"),
                font_size=THEME_DATA['STATS']['DATE']['DAY']['TEXT'].get("FONT_SIZE", 10),
                font_color=THEME_DATA['STATS']['DATE']['DAY']['TEXT'].get("FONT_COLOR", (0, 0, 0)),
                background_color=THEME_DATA['STATS']['DATE']['DAY']['TEXT'].get("BACKGROUND_COLOR", (255, 255, 255)),
                background_image=get_full_path(THEME_DATA['PATH'],
                                               THEME_DATA['STATS']['DATE']['DAY']['TEXT'].get("BACKGROUND_IMAGE",
                                                                                              None))
            )

        if THEME_DATA['STATS']['DATE']['HOUR']['TEXT'].get("SHOW", False):
            display.lcd.DisplayText(
                text=f"{date_now.strftime('%H:%M:%S')}",
                x=THEME_DATA['STATS']['DATE']['HOUR']['TEXT'].get("X", 0),
                y=THEME_DATA['STATS']['DATE']['HOUR']['TEXT'].get("Y", 0),
                font=THEME_DATA['STATS']['DATE']['HOUR']['TEXT'].get("FONT", "roboto-mono/RobotoMono-Regular.ttf"),
                font_size=THEME_DATA['STATS']['DATE']['HOUR']['TEXT'].get("FONT_SIZE", 10),
                font_color=THEME_DATA['STATS']['DATE']['HOUR']['TEXT'].get("FONT_COLOR", (0, 0, 0)),
                background_color=THEME_DATA['STATS']['DATE']['HOUR']['TEXT'].get("BACKGROUND_COLOR", (255, 255, 255)),
                background_image=get_full_path(THEME_DATA['PATH'],
                                               THEME_DATA['STATS']['DATE']['HOUR']['TEXT'].get("BACKGROUND_IMAGE",
                                                                                               None))
            )<|MERGE_RESOLUTION|>--- conflicted
+++ resolved
@@ -134,37 +134,11 @@
 
     @staticmethod
     def is_temperature_available():
-<<<<<<< HEAD
         return sensors.CPU.is_temperature_available()
 
     @staticmethod
     def temperature():
         cpu_temp = sensors.CPU.temperature()
-=======
-        try:
-            sensors_temps = psutil.sensors_temperatures()
-            if 'coretemp' in sensors_temps or 'k10temp' in sensors_temps or 'cpu_thermal' in sensors_temps:
-                return True
-            else:
-                return False
-        except AttributeError:
-            # sensors_temperatures may not be available at all
-            return False
-
-    @staticmethod
-    def temperature():
-        cpu_temp = 0
-        sensors_temps = psutil.sensors_temperatures()
-        if 'coretemp' in sensors_temps:
-            # Intel CPU
-            cpu_temp = sensors_temps['coretemp'][0].current
-        elif 'k10temp' in sensors_temps:
-            # AMD CPU
-            cpu_temp = sensors_temps['k10temp'][0].current
-        elif 'cpu_thermal' in sensors_temps:
-            # ARM CPU
-            cpu_temp = sensors_temps['cpu_thermal'][0].current
->>>>>>> ab5d8e01
 
         if THEME_DATA['STATS']['CPU']['TEMPERATURE']['TEXT'].get("SHOW", False):
             display.lcd.DisplayText(
@@ -502,7 +476,7 @@
 
         if THEME_DATA['STATS']['NET']['WLO']['UPLOAD']['TEXT'].get("SHOW", False):
             display.lcd.DisplayText(
-                text=f"{upload_wlo_text:<8}",
+                text=f"{upload_wlo_text:>8}",
                 x=THEME_DATA['STATS']['NET']['WLO']['UPLOAD']['TEXT'].get("X", 0),
                 y=THEME_DATA['STATS']['NET']['WLO']['UPLOAD']['TEXT'].get("Y", 0),
                 font=THEME_DATA['STATS']['NET']['WLO']['UPLOAD']['TEXT'].get("FONT",
@@ -519,7 +493,7 @@
 
         if THEME_DATA['STATS']['NET']['WLO']['UPLOADED']['TEXT'].get("SHOW", False):
             display.lcd.DisplayText(
-                text=f"{uploaded_wlo_text:<6}",
+                text=f"{uploaded_wlo_text:>6}",
                 x=THEME_DATA['STATS']['NET']['WLO']['UPLOADED']['TEXT'].get("X", 0),
                 y=THEME_DATA['STATS']['NET']['WLO']['UPLOADED']['TEXT'].get("Y", 0),
                 font=THEME_DATA['STATS']['NET']['WLO']['UPLOADED']['TEXT'].get("FONT",
@@ -536,7 +510,7 @@
 
         if THEME_DATA['STATS']['NET']['WLO']['DOWNLOAD']['TEXT'].get("SHOW", False):
             display.lcd.DisplayText(
-                text=f"{download_wlo_text:<8}",
+                text=f"{download_wlo_text:>8}",
                 x=THEME_DATA['STATS']['NET']['WLO']['DOWNLOAD']['TEXT'].get("X", 0),
                 y=THEME_DATA['STATS']['NET']['WLO']['DOWNLOAD']['TEXT'].get("Y", 0),
                 font=THEME_DATA['STATS']['NET']['WLO']['DOWNLOAD']['TEXT'].get("FONT",
@@ -553,7 +527,7 @@
 
         if THEME_DATA['STATS']['NET']['WLO']['DOWNLOADED']['TEXT'].get("SHOW", False):
             display.lcd.DisplayText(
-                text=f"{downloaded_wlo_text:<6}",
+                text=f"{downloaded_wlo_text:>6}",
                 x=THEME_DATA['STATS']['NET']['WLO']['DOWNLOADED']['TEXT'].get("X", 0),
                 y=THEME_DATA['STATS']['NET']['WLO']['DOWNLOADED']['TEXT'].get("Y", 0),
                 font=THEME_DATA['STATS']['NET']['WLO']['DOWNLOADED']['TEXT'].get("FONT",
@@ -577,7 +551,7 @@
 
         if THEME_DATA['STATS']['NET']['ETH']['UPLOAD']['TEXT'].get("SHOW", False):
             display.lcd.DisplayText(
-                text=f"{upload_eth_text:<8}",
+                text=f"{upload_eth_text:>8}",
                 x=THEME_DATA['STATS']['NET']['ETH']['UPLOAD']['TEXT'].get("X", 0),
                 y=THEME_DATA['STATS']['NET']['ETH']['UPLOAD']['TEXT'].get("Y", 0),
                 font=THEME_DATA['STATS']['NET']['ETH']['UPLOAD']['TEXT'].get("FONT",
@@ -594,7 +568,7 @@
 
         if THEME_DATA['STATS']['NET']['ETH']['UPLOADED']['TEXT'].get("SHOW", False):
             display.lcd.DisplayText(
-                text=f"{uploaded_eth_text:<6}",
+                text=f"{uploaded_eth_text:>6}",
                 x=THEME_DATA['STATS']['NET']['ETH']['UPLOADED']['TEXT'].get("X", 0),
                 y=THEME_DATA['STATS']['NET']['ETH']['UPLOADED']['TEXT'].get("Y", 0),
                 font=THEME_DATA['STATS']['NET']['ETH']['UPLOADED']['TEXT'].get("FONT",
@@ -611,7 +585,7 @@
 
         if THEME_DATA['STATS']['NET']['ETH']['DOWNLOAD']['TEXT'].get("SHOW", False):
             display.lcd.DisplayText(
-                text=f"{download_eth_text:<8}",
+                text=f"{download_eth_text:>8}",
                 x=THEME_DATA['STATS']['NET']['ETH']['DOWNLOAD']['TEXT'].get("X", 0),
                 y=THEME_DATA['STATS']['NET']['ETH']['DOWNLOAD']['TEXT'].get("Y", 0),
                 font=THEME_DATA['STATS']['NET']['ETH']['DOWNLOAD']['TEXT'].get("FONT",
@@ -628,7 +602,7 @@
 
         if THEME_DATA['STATS']['NET']['ETH']['DOWNLOADED']['TEXT'].get("SHOW", False):
             display.lcd.DisplayText(
-                text=f"{downloaded_eth_text:<6}",
+                text=f"{downloaded_eth_text:>6}",
                 x=THEME_DATA['STATS']['NET']['ETH']['DOWNLOADED']['TEXT'].get("X", 0),
                 y=THEME_DATA['STATS']['NET']['ETH']['DOWNLOADED']['TEXT'].get("Y", 0),
                 font=THEME_DATA['STATS']['NET']['ETH']['DOWNLOADED']['TEXT'].get("FONT",
